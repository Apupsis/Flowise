--- conflicted
+++ resolved
@@ -68,11 +68,7 @@
     },
     "resolutions": {
         "@google/generative-ai": "^0.15.0",
-<<<<<<< HEAD
-        "@langchain/core": "0.2.18",
-=======
         "@langchain/core": "0.3.18",
->>>>>>> 20e09388
         "@qdrant/openapi-typescript-fetch": "1.2.6",
         "openai": "4.57.3",
         "protobufjs": "7.4.0"
