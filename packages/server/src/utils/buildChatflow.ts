--- conflicted
+++ resolved
@@ -1,5 +1,4 @@
 import { Request } from 'express'
-import * as fs from 'fs'
 import * as path from 'path'
 import { DataSource } from 'typeorm'
 import { v4 as uuidv4 } from 'uuid'
@@ -13,15 +12,9 @@
     IAction,
     addArrayFilesToStorage,
     mapMimeTypeToInputField,
-<<<<<<< HEAD
-    mapExtToInputField
-=======
     mapExtToInputField,
-    generateFollowUpPrompts,
-    IServerSideEventStreamer,
     getFileFromUpload,
     removeSpecificFileFromUpload
->>>>>>> 5cc0e986
 } from 'flowise-components'
 import { StatusCodes } from 'http-status-codes'
 import {
@@ -63,12 +56,6 @@
     getAPIOverrideConfig
 } from '../utils'
 import { validateChatflowAPIKey } from './validateKey'
-<<<<<<< HEAD
-=======
-import { databaseEntities } from '.'
-import { v4 as uuidv4 } from 'uuid'
-import { omit } from 'lodash'
->>>>>>> 5cc0e986
 import logger from './logger'
 import { utilAddChatMessage } from './addChatMesage'
 import { buildAgentGraph } from './buildAgentGraph'
@@ -194,18 +181,7 @@
         const memoryNodeId = endingNodeData.inputs?.memory.split('.')[0].replace('{{', '')
         const memoryNode = nodes.find((node) => node.data.id === memoryNodeId)
 
-<<<<<<< HEAD
         if (!memoryNode) continue
-=======
-        if (files.length) {
-            const overrideConfig: ICommonObject = { ...req.body }
-            const fileNames: string[] = []
-            for (const file of files) {
-                const fileBuffer = await getFileFromUpload(file.path ?? file.key)
-                // Address file name with special characters: https://github.com/expressjs/multer/issues/1104
-                file.originalname = Buffer.from(file.originalname, 'latin1').toString('utf8')
-                const storagePath = await addArrayFilesToStorage(file.mimetype, fileBuffer, file.originalname, fileNames, chatflowid)
->>>>>>> 5cc0e986
 
         chatHistory = await getSessionChatHistory(
             chatflowid,
@@ -305,14 +281,6 @@
                         incomingInput.question = speechToTextResult
                     }
                 }
-<<<<<<< HEAD
-=======
-
-                await removeSpecificFileFromUpload(file.path ?? file.key)
-            }
-            if (overrideConfig.vars && typeof overrideConfig.vars === 'string') {
-                overrideConfig.vars = JSON.parse(overrideConfig.vars)
->>>>>>> 5cc0e986
             }
 
             if (upload.type === 'file:full' && upload.data) {
@@ -329,7 +297,7 @@
         const overrideConfig: ICommonObject = { ...incomingInput }
         for (const file of files) {
             const fileNames: string[] = []
-            const fileBuffer = fs.readFileSync(file.path)
+            const fileBuffer = await getFileFromUpload(file.path ?? file.key)
             // Address file name with special characters: https://github.com/expressjs/multer/issues/1104
             file.originalname = Buffer.from(file.originalname, 'latin1').toString('utf8')
             const storagePath = await addArrayFilesToStorage(file.mimetype, fileBuffer, file.originalname, fileNames, chatflowid)
@@ -362,7 +330,7 @@
                 overrideConfig[fileInputField] = storagePath
             }
 
-            fs.unlinkSync(file.path)
+            await removeSpecificFileFromUpload(file.path ?? file.key)
         }
         if (overrideConfig.vars && typeof overrideConfig.vars === 'string') {
             overrideConfig.vars = JSON.parse(overrideConfig.vars)
