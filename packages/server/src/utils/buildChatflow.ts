--- conflicted
+++ resolved
@@ -705,10 +705,6 @@
                     }
                     const customFuncNodeInstance = new nodeModule.nodeClass()
                     let moderatedResponse = await customFuncNodeInstance.init(nodeData, question, options)
-<<<<<<< HEAD
-                    moderatedResponse = handleEscapeCharacters(moderatedResponse, true)
-                    result.text = moderatedResponse
-=======
                     if (typeof moderatedResponse === 'string') {
                         result.text = handleEscapeCharacters(moderatedResponse, true)
                     } else if (typeof moderatedResponse === 'object') {
@@ -716,7 +712,6 @@
                     } else {
                         result.text = moderatedResponse
                     }
->>>>>>> 5b4693cc
                     resultText = result.text
                 } catch (e) {
                     logger.log('[server]: Post Processing Error:', e)
