--- conflicted
+++ resolved
@@ -412,31 +412,6 @@
         isStreamValid = (req.body.streaming === 'true' || req.body.streaming === true) && isStreamValid
         const finalQuestion = uploadedFilesContent ? `${uploadedFilesContent}\n\n${incomingInput.question}` : incomingInput.question
 
-<<<<<<< HEAD
-        let result = isStreamValid
-            ? await nodeInstance.run(nodeToExecuteData, finalQuestion, {
-                  chatId,
-                  chatflowid,
-                  logger,
-                  appDataSource: appServer.AppDataSource,
-                  databaseEntities,
-                  analytic: chatflow.analytic,
-                  uploads: incomingInput.uploads,
-                  prependMessages,
-                  sseStreamer: appServer.sseStreamer,
-                  shouldStreamResponse: isStreamValid
-              })
-            : await nodeInstance.run(nodeToExecuteData, finalQuestion, {
-                  chatId,
-                  chatflowid,
-                  logger,
-                  appDataSource: appServer.AppDataSource,
-                  databaseEntities,
-                  analytic: chatflow.analytic,
-                  uploads: incomingInput.uploads,
-                  prependMessages
-              })
-=======
         const runParams = {
             chatId,
             chatflowid,
@@ -454,7 +429,6 @@
             ...(isStreamValid && { sseStreamer: appServer.sseStreamer, shouldStreamResponse: true })
         })
 
->>>>>>> 4a9ffe7b
         result = typeof result === 'string' ? { text: result } : result
 
         // Retrieve threadId from assistant if exists
