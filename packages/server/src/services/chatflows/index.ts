--- conflicted
+++ resolved
@@ -125,13 +125,10 @@
         const dbResponse = await appServer.AppDataSource.getRepository(ChatFlow).find()
         if (type === 'MULTIAGENT') {
             return dbResponse.filter((chatflow) => chatflow.type === 'MULTIAGENT')
-<<<<<<< HEAD
         } else if (type === 'AGENTFLOW') {
             return dbResponse.filter((chatflow) => chatflow.type === 'AGENTFLOW')
-=======
         } else if (type === 'ASSISTANT') {
             return dbResponse.filter((chatflow) => chatflow.type === 'ASSISTANT')
->>>>>>> d53b1b65
         } else if (type === 'CHATFLOW') {
             // fetch all chatflows that are not agentflow
             return dbResponse.filter((chatflow) => chatflow.type === 'CHATFLOW' || !chatflow.type)
