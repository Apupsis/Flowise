--- conflicted
+++ resolved
@@ -15,12 +15,9 @@
 import { AddSpeechToText1706364937060 } from './1706364937060-AddSpeechToText'
 import { AddUpsertHistoryEntity1709814301358 } from './1709814301358-AddUpsertHistoryEntity'
 import { AddFeedback1707213626553 } from './1707213626553-AddFeedback'
-<<<<<<< HEAD
 import { AddDocumentStore1711637331047 } from './1711637331047-AddDocumentStore'
-=======
 import { AddLead1710832127079 } from './1710832127079-AddLead'
 import { AddLeadToChatMessage1711538023578 } from './1711538023578-AddLeadToChatMessage'
->>>>>>> e71266de
 
 export const mysqlMigrations = [
     Init1693840429259,
@@ -40,10 +37,7 @@
     AddSpeechToText1706364937060,
     AddUpsertHistoryEntity1709814301358,
     AddFeedback1707213626553,
-<<<<<<< HEAD
-    AddDocumentStore1711637331047
-=======
+    AddDocumentStore1711637331047,
     AddLead1710832127079,
     AddLeadToChatMessage1711538023578
->>>>>>> e71266de
 ]