--- conflicted
+++ resolved
@@ -23,11 +23,8 @@
 import { AddTypeToChatFlow1716300000000 } from './1716300000000-AddTypeToChatFlow'
 import { AddApiKey1720230151480 } from './1720230151480-AddApiKey'
 import { AddActionToChatMessage1721078251523 } from './1721078251523-AddActionToChatMessage'
-<<<<<<< HEAD
 import { AddArtifactsToChatMessage1726156258465 } from './1726156258465-AddArtifactsToChatMessage'
-=======
 import { AddCustomTemplate1725629836652 } from './1725629836652-AddCustomTemplate'
->>>>>>> 26444ac3
 
 export const sqliteMigrations = [
     Init1693835579790,
@@ -55,9 +52,6 @@
     AddVectorStoreConfigToDocStore1715861032479,
     AddApiKey1720230151480,
     AddActionToChatMessage1721078251523,
-<<<<<<< HEAD
-    AddArtifactsToChatMessage1726156258465
-=======
+    AddArtifactsToChatMessage1726156258465,
     AddCustomTemplate1725629836652
->>>>>>> 26444ac3
 ]