--- conflicted
+++ resolved
@@ -27,11 +27,10 @@
     fileAnnotations?: string
 
     @Column({ nullable: true, type: 'text' })
-<<<<<<< HEAD
     agentReasoning?: string
-=======
+
+    @Column({ nullable: true, type: 'text' })
     fileUploads?: string
->>>>>>> ac02cde2
 
     @Column()
     chatType: string
