--- conflicted
+++ resolved
@@ -24,12 +24,9 @@
 import { IMetricsProvider } from './Interface.Metrics'
 import { Prometheus } from './metrics/Prometheus'
 import { OpenTelemetry } from './metrics/OpenTelemetry'
-<<<<<<< HEAD
 import { QueueManager } from './queue/QueueManager'
 import { RedisEventSubscriber } from './queue/RedisEventSubscriber'
-=======
 import { WHITELIST_URLS } from './utils/constants'
->>>>>>> c36267cf
 import 'global-agent/bootstrap'
 
 export class App {
@@ -136,37 +133,7 @@
         // Add the sanitizeMiddleware to guard against XSS
         this.app.use(sanitizeMiddleware)
 
-<<<<<<< HEAD
-        const whitelistURLs = [
-            '/api/v1/verify/apikey/',
-            '/api/v1/chatflows/apikey/',
-            '/api/v1/public-chatflows',
-            '/api/v1/public-chatbotConfig',
-            '/api/v1/prediction/',
-            '/api/v1/vector/upsert/',
-            '/api/v1/node-icon/',
-            '/api/v1/components-credentials-icon/',
-            '/api/v1/chatflows-streaming',
-            '/api/v1/chatflows-uploads',
-            '/api/v1/openai-assistants-file/download',
-            '/api/v1/feedback',
-            '/api/v1/leads',
-            '/api/v1/get-upload-file',
-            '/api/v1/ip',
-            '/api/v1/ping',
-            '/api/v1/version',
-            '/api/v1/attachments',
-            '/api/v1/metrics'
-        ]
-=======
-        // Make io accessible to our router on req.io
-        this.app.use((req, res, next) => {
-            req.io = socketIO
-            next()
-        })
-
         const whitelistURLs = WHITELIST_URLS
->>>>>>> c36267cf
         const URL_CASE_INSENSITIVE_REGEX: RegExp = /\/api\/v1\//i
         const URL_CASE_SENSITIVE_REGEX: RegExp = /\/api\/v1\//
 
