import cookieParser from 'cookie-parser'
import cors from 'cors'
import express, { Request, Response } from 'express'
import 'global-agent/bootstrap'
import http from 'http'
import path from 'path'
import { DataSource, IsNull } from 'typeorm'
import { AbortControllerPool } from './AbortControllerPool'
import { CachePool } from './CachePool'
import { ChatFlow } from './database/entities/ChatFlow'
import { getDataSource } from './DataSource'
import { Organization, OrganizationStatus } from './enterprise/database/entities/organization.entity'
import { GeneralRole, Role } from './enterprise/database/entities/role.entity'
import { Workspace } from './enterprise/database/entities/workspace.entity'
import { LoggedInUser } from './enterprise/Interface.Enterprise'
import { initializeJwtCookieMiddleware, verifyToken } from './enterprise/middleware/passport'
import { IdentityManager } from './IdentityManager'
<<<<<<< HEAD
import { MODE, Platform } from './Interface'
=======
import { SSEStreamer } from './utils/SSEStreamer'
import { validateAPIKey } from './utils/validateKey'
import { LoggedInUser } from './enterprise/Interface.Enterprise'
>>>>>>> bf05f25f
import { IMetricsProvider } from './Interface.Metrics'
import { OpenTelemetry } from './metrics/OpenTelemetry'
import { Prometheus } from './metrics/Prometheus'
import errorHandlerMiddleware from './middlewares/errors'
import { NodesPool } from './NodesPool'
import { QueueManager } from './queue/QueueManager'
import { RedisEventSubscriber } from './queue/RedisEventSubscriber'
import flowiseApiV1Router from './routes'
import { UsageCacheManager } from './UsageCacheManager'
import { getEncryptionKey, getNodeModulesPackagePath } from './utils'
import { migrateApiKeysFromJsonToDb } from './utils/apiKey'
import { WHITELIST_URLS } from './utils/constants'
import logger, { expressRequestLogger } from './utils/logger'
import { RateLimiterManager } from './utils/rateLimit'
import { SSEStreamer } from './utils/SSEStreamer'
import { Telemetry } from './utils/telemetry'
import { getAPIKeyWorkspaceID, validateAPIKey } from './utils/validateKey'
import { getAllowedIframeOrigins, getCorsOptions, sanitizeMiddleware } from './utils/XSS'
import { StripeWebhooks } from './enterprise/webhooks/stripe'

declare global {
    namespace Express {
        interface User extends LoggedInUser {}
        interface Request {
            user?: LoggedInUser
        }
        namespace Multer {
            interface File {
                bucket: string
                key: string
                acl: string
                contentType: string
                contentDisposition: null
                storageClass: string
                serverSideEncryption: null
                metadata: any
                location: string
                etag: string
            }
        }
    }
}

export class App {
    app: express.Application
    nodesPool: NodesPool
    abortControllerPool: AbortControllerPool
    cachePool: CachePool
    telemetry: Telemetry
    rateLimiterManager: RateLimiterManager
    AppDataSource: DataSource = getDataSource()
    sseStreamer: SSEStreamer
    identityManager: IdentityManager
    metricsProvider: IMetricsProvider
    queueManager: QueueManager
    redisSubscriber: RedisEventSubscriber
    usageCacheManager: UsageCacheManager

    constructor() {
        this.app = express()
    }

    async initDatabase() {
        // Initialize database
        try {
            await this.AppDataSource.initialize()
            logger.info('📦 [server]: Data Source initialized successfully')

            // Run Migrations Scripts
            await this.AppDataSource.runMigrations({ transaction: 'each' })
            logger.info('🔄 [server]: Database migrations completed successfully')

            // Initialize Identity Manager
            this.identityManager = await IdentityManager.getInstance()
            logger.info('🔐 [server]: Identity Manager initialized successfully')

            // Initialize nodes pool
            this.nodesPool = new NodesPool()
            await this.nodesPool.initialize()
            logger.info('🔧 [server]: Nodes pool initialized successfully')

            // Initialize abort controllers pool
            this.abortControllerPool = new AbortControllerPool()
            logger.info('⏹️ [server]: Abort controllers pool initialized successfully')

            // Initialize encryption key
            await getEncryptionKey()
            logger.info('🔑 [server]: Encryption key initialized successfully')

            // Initialize Rate Limit
            this.rateLimiterManager = RateLimiterManager.getInstance()
            await this.rateLimiterManager.initializeRateLimiters(await getDataSource().getRepository(ChatFlow).find())
            logger.info('🚦 [server]: Rate limiters initialized successfully')

            // Initialize cache pool
            this.cachePool = new CachePool()
            logger.info('💾 [server]: Cache pool initialized successfully')

            // Initialize usage cache manager
            this.usageCacheManager = await UsageCacheManager.getInstance()
            logger.info('📊 [server]: Usage cache manager initialized successfully')

            // Initialize telemetry
            this.telemetry = new Telemetry()
            logger.info('📈 [server]: Telemetry initialized successfully')

            // Initialize SSE Streamer
            this.sseStreamer = new SSEStreamer()
            logger.info('🌊 [server]: SSE Streamer initialized successfully')

            // Init Queues
            if (process.env.MODE === MODE.QUEUE) {
                this.queueManager = QueueManager.getInstance()
                this.queueManager.setupAllQueues({
                    componentNodes: this.nodesPool.componentNodes,
                    telemetry: this.telemetry,
                    cachePool: this.cachePool,
                    appDataSource: this.AppDataSource,
                    abortControllerPool: this.abortControllerPool,
                    usageCacheManager: this.usageCacheManager
                })
                logger.info('✅ [Queue]: All queues setup successfully')

                this.redisSubscriber = new RedisEventSubscriber(this.sseStreamer)
                await this.redisSubscriber.connect()
                logger.info('🔗 [server]: Redis event subscriber connected successfully')
            }

            // TODO: Remove this by end of 2025
            await migrateApiKeysFromJsonToDb(this.AppDataSource, this.identityManager.getPlatformType())

            logger.info('🎉 [server]: All initialization steps completed successfully!')
        } catch (error) {
            logger.error('❌ [server]: Error during Data Source initialization:', error)
        }
    }

    async config() {
        // Add Stripe webhook route BEFORE global JSON middleware to preserve raw body
        const stripeWebhooks = new StripeWebhooks()
        this.app.post('/api/v1/webhooks/stripe', express.raw({ type: 'application/json' }), stripeWebhooks.handler)

        // Limit is needed to allow sending/receiving base64 encoded string
        const flowise_file_size_limit = process.env.FLOWISE_FILE_SIZE_LIMIT || '50mb'
        this.app.use(express.json({ limit: flowise_file_size_limit }))
        this.app.use(express.urlencoded({ limit: flowise_file_size_limit, extended: true }))

        // Enhanced trust proxy settings for load balancer
        this.app.set('trust proxy', true) // Trust all proxies

        // Allow access from specified domains
        this.app.use(cors(getCorsOptions()))

        // Parse cookies
        this.app.use(cookieParser())

        // Allow embedding from specified domains.
        this.app.use((req, res, next) => {
            const allowedOrigins = getAllowedIframeOrigins()
            if (allowedOrigins == '*') {
                next()
            } else {
                const csp = `frame-ancestors ${allowedOrigins}`
                res.setHeader('Content-Security-Policy', csp)
                next()
            }
        })

        // Switch off the default 'X-Powered-By: Express' header
        this.app.disable('x-powered-by')

        // Add the expressRequestLogger middleware to log all requests
        this.app.use(expressRequestLogger)

        // Add the sanitizeMiddleware to guard against XSS
        this.app.use(sanitizeMiddleware)

        this.app.use((req, res, next) => {
            res.header('Access-Control-Allow-Credentials', 'true') // Allow credentials (cookies, etc.)
            if (next) next()
        })

        const whitelistURLs = WHITELIST_URLS
        const URL_CASE_INSENSITIVE_REGEX: RegExp = /\/api\/v1\//i
        const URL_CASE_SENSITIVE_REGEX: RegExp = /\/api\/v1\//

        await initializeJwtCookieMiddleware(this.app, this.identityManager)

        this.app.use(async (req, res, next) => {
            // Step 1: Check if the req path contains /api/v1 regardless of case
            if (URL_CASE_INSENSITIVE_REGEX.test(req.path)) {
                // Step 2: Check if the req path is casesensitive
                if (URL_CASE_SENSITIVE_REGEX.test(req.path)) {
                    // Step 3: Check if the req path is in the whitelist
                    const isWhitelisted = whitelistURLs.some((url) => req.path.startsWith(url))
                    if (isWhitelisted) {
                        next()
                    } else if (req.headers['x-request-from'] === 'internal') {
                        verifyToken(req, res, next)
                    } else {
                        // Only check license validity for non-open-source platforms
                        if (this.identityManager.getPlatformType() !== Platform.OPEN_SOURCE) {
                            if (!this.identityManager.isLicenseValid()) {
                                return res.status(401).json({ error: 'Unauthorized Access' })
                            }
                        }

                        const { isValid, workspaceId: apiKeyWorkSpaceId } = await validateAPIKey(req)
                        if (!isValid) {
                            return res.status(401).json({ error: 'Unauthorized Access' })
                        }

                        // Find workspace
                        const workspace = await this.AppDataSource.getRepository(Workspace).findOne({
                            where: { id: apiKeyWorkSpaceId }
                        })
                        if (!workspace) {
                            return res.status(401).json({ error: 'Unauthorized Access' })
                        }

<<<<<<< HEAD
                            // Find organization
                            const activeOrganizationId = workspace.organizationId as string
                            const org = await this.AppDataSource.getRepository(Organization).findOne({
                                where: { id: activeOrganizationId }
                            })
                            if (!org) {
                                return res.status(401).json({ error: 'Unauthorized Access' })
                            }
                            if (org.status == OrganizationStatus.PAST_DUE)
                                return res.status(402).json({ error: 'Access denied. Your organization has past due payments.' })
                            if (org.status == OrganizationStatus.UNDER_REVIEW)
                                return res.status(403).json({ error: 'Access denied. Your organization is under review.' })
                            const subscriptionId = org.subscriptionId as string
                            const customerId = org.customerId as string
                            const features = await this.identityManager.getFeaturesByPlan(subscriptionId)
                            const productId = await this.identityManager.getProductIdFromSubscription(subscriptionId)

                            // @ts-ignore
                            req.user = {
                                permissions: [...JSON.parse(ownerRole.permissions)],
                                features,
                                activeOrganizationId: activeOrganizationId,
                                activeOrganizationSubscriptionId: subscriptionId,
                                activeOrganizationCustomerId: customerId,
                                activeOrganizationProductId: productId,
                                isOrganizationAdmin: true,
                                activeWorkspaceId: apiKeyWorkSpaceId,
                                activeWorkspace: workspace.name,
                                isApiKeyValidated: true
                            }
                            next()
                        } else {
=======
                        // Find owner role
                        const ownerRole = await this.AppDataSource.getRepository(Role).findOne({
                            where: { name: GeneralRole.OWNER, organizationId: IsNull() }
                        })
                        if (!ownerRole) {
>>>>>>> bf05f25f
                            return res.status(401).json({ error: 'Unauthorized Access' })
                        }

                        // Find organization
                        const activeOrganizationId = workspace.organizationId as string
                        const org = await this.AppDataSource.getRepository(Organization).findOne({
                            where: { id: activeOrganizationId }
                        })
                        if (!org) {
                            return res.status(401).json({ error: 'Unauthorized Access' })
                        }
                        const subscriptionId = org.subscriptionId as string
                        const customerId = org.customerId as string
                        const features = await this.identityManager.getFeaturesByPlan(subscriptionId)
                        const productId = await this.identityManager.getProductIdFromSubscription(subscriptionId)

                        // @ts-ignore
                        req.user = {
                            permissions: [...JSON.parse(ownerRole.permissions)],
                            features,
                            activeOrganizationId: activeOrganizationId,
                            activeOrganizationSubscriptionId: subscriptionId,
                            activeOrganizationCustomerId: customerId,
                            activeOrganizationProductId: productId,
                            isOrganizationAdmin: true,
                            activeWorkspaceId: apiKeyWorkSpaceId!,
                            activeWorkspace: workspace.name,
                            isApiKeyValidated: true
                        }
                        next()
                    }
                } else {
                    return res.status(401).json({ error: 'Unauthorized Access' })
                }
            } else {
                // If the req path does not contain /api/v1, then allow the request to pass through, example: /assets, /canvas
                next()
            }
        })

        // this is for SSO and must be after the JWT cookie middleware
        await this.identityManager.initializeSSO(this.app)

        if (process.env.ENABLE_METRICS === 'true') {
            switch (process.env.METRICS_PROVIDER) {
                // default to prometheus
                case 'prometheus':
                case undefined:
                    this.metricsProvider = new Prometheus(this.app)
                    break
                case 'open_telemetry':
                    this.metricsProvider = new OpenTelemetry(this.app)
                    break
                // add more cases for other metrics providers here
            }
            if (this.metricsProvider) {
                await this.metricsProvider.initializeCounters()
                logger.info(`📊 [server]: Metrics Provider [${this.metricsProvider.getName()}] has been initialized!`)
            } else {
                logger.error(
                    "❌ [server]: Metrics collection is enabled, but failed to initialize provider (valid values are 'prometheus' or 'open_telemetry'."
                )
            }
        }

        this.app.use('/api/v1', flowiseApiV1Router)

        // ----------------------------------------
        // Configure number of proxies in Host Environment
        // ----------------------------------------
        this.app.get('/api/v1/ip', (request, response) => {
            response.send({
                ip: request.ip,
                msg: 'Check returned IP address in the response. If it matches your current IP address ( which you can get by going to http://ip.nfriedly.com/ or https://api.ipify.org/ ), then the number of proxies is correct and the rate limiter should now work correctly. If not, increase the number of proxies by 1 and restart Cloud-Hosted Flowise until the IP address matches your own. Visit https://docs.flowiseai.com/configuration/rate-limit#cloud-hosted-rate-limit-setup-guide for more information.'
            })
        })

        if (process.env.MODE === MODE.QUEUE && process.env.ENABLE_BULLMQ_DASHBOARD === 'true' && !this.identityManager.isCloud()) {
            this.app.use('/admin/queues', this.queueManager.getBullBoardRouter())
        }

        // ----------------------------------------
        // Serve UI static
        // ----------------------------------------

        const packagePath = getNodeModulesPackagePath('flowise-ui')
        const uiBuildPath = path.join(packagePath, 'build')
        const uiHtmlPath = path.join(packagePath, 'build', 'index.html')

        this.app.use('/', express.static(uiBuildPath))

        // All other requests not handled will return React app
        this.app.use((req: Request, res: Response) => {
            res.sendFile(uiHtmlPath)
        })

        // Error handling
        this.app.use(errorHandlerMiddleware)
    }

    async stopApp() {
        try {
            const removePromises: any[] = []
            removePromises.push(this.telemetry.flush())
            if (this.queueManager) {
                removePromises.push(this.redisSubscriber.disconnect())
            }
            await Promise.all(removePromises)
        } catch (e) {
            logger.error(`❌[server]: Flowise Server shut down error: ${e}`)
        }
    }
}

let serverApp: App | undefined

export async function start(): Promise<void> {
    serverApp = new App()

    const host = process.env.HOST
    const port = parseInt(process.env.PORT || '', 10) || 3000
    const server = http.createServer(serverApp.app)

    await serverApp.initDatabase()
    await serverApp.config()

    server.listen(port, host, () => {
        logger.info(`⚡️ [server]: Flowise Server is listening at ${host ? 'http://' + host : ''}:${port}`)
    })
}

export function getInstance(): App | undefined {
    return serverApp
}<|MERGE_RESOLUTION|>--- conflicted
+++ resolved
@@ -1,45 +1,39 @@
+import express, { Request, Response } from 'express'
+import path from 'path'
+import cors from 'cors'
+import http from 'http'
 import cookieParser from 'cookie-parser'
-import cors from 'cors'
-import express, { Request, Response } from 'express'
-import 'global-agent/bootstrap'
-import http from 'http'
-import path from 'path'
 import { DataSource, IsNull } from 'typeorm'
+import { MODE, Platform } from './Interface'
+import { getNodeModulesPackagePath, getEncryptionKey } from './utils'
+import logger, { expressRequestLogger } from './utils/logger'
+import { getDataSource } from './DataSource'
+import { NodesPool } from './NodesPool'
+import { ChatFlow } from './database/entities/ChatFlow'
+import { CachePool } from './CachePool'
 import { AbortControllerPool } from './AbortControllerPool'
-import { CachePool } from './CachePool'
-import { ChatFlow } from './database/entities/ChatFlow'
-import { getDataSource } from './DataSource'
-import { Organization, OrganizationStatus } from './enterprise/database/entities/organization.entity'
-import { GeneralRole, Role } from './enterprise/database/entities/role.entity'
-import { Workspace } from './enterprise/database/entities/workspace.entity'
-import { LoggedInUser } from './enterprise/Interface.Enterprise'
+import { RateLimiterManager } from './utils/rateLimit'
+import { getAllowedIframeOrigins, getCorsOptions, sanitizeMiddleware } from './utils/XSS'
+import { Telemetry } from './utils/telemetry'
+import flowiseApiV1Router from './routes'
+import errorHandlerMiddleware from './middlewares/errors'
+import { WHITELIST_URLS } from './utils/constants'
 import { initializeJwtCookieMiddleware, verifyToken } from './enterprise/middleware/passport'
 import { IdentityManager } from './IdentityManager'
-<<<<<<< HEAD
-import { MODE, Platform } from './Interface'
-=======
 import { SSEStreamer } from './utils/SSEStreamer'
 import { validateAPIKey } from './utils/validateKey'
 import { LoggedInUser } from './enterprise/Interface.Enterprise'
->>>>>>> bf05f25f
 import { IMetricsProvider } from './Interface.Metrics'
+import { Prometheus } from './metrics/Prometheus'
 import { OpenTelemetry } from './metrics/OpenTelemetry'
-import { Prometheus } from './metrics/Prometheus'
-import errorHandlerMiddleware from './middlewares/errors'
-import { NodesPool } from './NodesPool'
 import { QueueManager } from './queue/QueueManager'
 import { RedisEventSubscriber } from './queue/RedisEventSubscriber'
-import flowiseApiV1Router from './routes'
+import 'global-agent/bootstrap'
 import { UsageCacheManager } from './UsageCacheManager'
-import { getEncryptionKey, getNodeModulesPackagePath } from './utils'
+import { Workspace } from './enterprise/database/entities/workspace.entity'
+import { Organization, OrganizationStatus } from './enterprise/database/entities/organization.entity'
+import { GeneralRole, Role } from './enterprise/database/entities/role.entity'
 import { migrateApiKeysFromJsonToDb } from './utils/apiKey'
-import { WHITELIST_URLS } from './utils/constants'
-import logger, { expressRequestLogger } from './utils/logger'
-import { RateLimiterManager } from './utils/rateLimit'
-import { SSEStreamer } from './utils/SSEStreamer'
-import { Telemetry } from './utils/telemetry'
-import { getAPIKeyWorkspaceID, validateAPIKey } from './utils/validateKey'
-import { getAllowedIframeOrigins, getCorsOptions, sanitizeMiddleware } from './utils/XSS'
 import { StripeWebhooks } from './enterprise/webhooks/stripe'
 
 declare global {
@@ -242,46 +236,11 @@
                             return res.status(401).json({ error: 'Unauthorized Access' })
                         }
 
-<<<<<<< HEAD
-                            // Find organization
-                            const activeOrganizationId = workspace.organizationId as string
-                            const org = await this.AppDataSource.getRepository(Organization).findOne({
-                                where: { id: activeOrganizationId }
-                            })
-                            if (!org) {
-                                return res.status(401).json({ error: 'Unauthorized Access' })
-                            }
-                            if (org.status == OrganizationStatus.PAST_DUE)
-                                return res.status(402).json({ error: 'Access denied. Your organization has past due payments.' })
-                            if (org.status == OrganizationStatus.UNDER_REVIEW)
-                                return res.status(403).json({ error: 'Access denied. Your organization is under review.' })
-                            const subscriptionId = org.subscriptionId as string
-                            const customerId = org.customerId as string
-                            const features = await this.identityManager.getFeaturesByPlan(subscriptionId)
-                            const productId = await this.identityManager.getProductIdFromSubscription(subscriptionId)
-
-                            // @ts-ignore
-                            req.user = {
-                                permissions: [...JSON.parse(ownerRole.permissions)],
-                                features,
-                                activeOrganizationId: activeOrganizationId,
-                                activeOrganizationSubscriptionId: subscriptionId,
-                                activeOrganizationCustomerId: customerId,
-                                activeOrganizationProductId: productId,
-                                isOrganizationAdmin: true,
-                                activeWorkspaceId: apiKeyWorkSpaceId,
-                                activeWorkspace: workspace.name,
-                                isApiKeyValidated: true
-                            }
-                            next()
-                        } else {
-=======
                         // Find owner role
                         const ownerRole = await this.AppDataSource.getRepository(Role).findOne({
                             where: { name: GeneralRole.OWNER, organizationId: IsNull() }
                         })
                         if (!ownerRole) {
->>>>>>> bf05f25f
                             return res.status(401).json({ error: 'Unauthorized Access' })
                         }
 
@@ -293,6 +252,10 @@
                         if (!org) {
                             return res.status(401).json({ error: 'Unauthorized Access' })
                         }
+                        if (org.status == OrganizationStatus.PAST_DUE)
+                            return res.status(402).json({ error: 'Access denied. Your organization has past due payments.' })
+                        if (org.status == OrganizationStatus.UNDER_REVIEW)
+                            return res.status(403).json({ error: 'Access denied. Your organization is under review.' })
                         const subscriptionId = org.subscriptionId as string
                         const customerId = org.customerId as string
                         const features = await this.identityManager.getFeaturesByPlan(subscriptionId)
