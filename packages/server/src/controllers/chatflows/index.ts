--- conflicted
+++ resolved
@@ -1,19 +1,11 @@
-<<<<<<< HEAD
-import { Request, Response, NextFunction } from 'express'
-import chatflowsService from '../../services/chatflows'
+import { NextFunction, Request, Response } from 'express'
+import { StatusCodes } from 'http-status-codes'
 import apiKeyService from '../../services/apikey'
 import { ChatFlow } from '../../database/entities/ChatFlow'
 import { createRateLimiter } from '../../utils/rateLimit'
-=======
-import { NextFunction, Request, Response } from 'express'
-import { StatusCodes } from 'http-status-codes'
-import { ChatFlow } from '../../database/entities/ChatFlow'
->>>>>>> f24b5e8d
 import { InternalFlowiseError } from '../../errors/internalFlowiseError'
 import { ChatflowType } from '../../Interface'
 import chatflowsService from '../../services/chatflows'
-import { getApiKey } from '../../utils/apiKey'
-import { createRateLimiter } from '../../utils/rateLimit'
 
 const checkIfChatflowIsValidForStreaming = async (req: Request, res: Response, next: NextFunction) => {
     try {
