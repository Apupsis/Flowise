--- conflicted
+++ resolved
@@ -29,12 +29,8 @@
 import { LangWatch, LangWatchSpan, LangWatchTrace, autoconvertTypedValues } from 'langwatch'
 import { DataSource } from 'typeorm'
 import { ChatGenerationChunk } from '@langchain/core/outputs'
-<<<<<<< HEAD
 import { AIMessageChunk, BaseMessageLike } from '@langchain/core/messages'
-=======
-import { AIMessageChunk } from '@langchain/core/messages'
 import { Serialized } from '@langchain/core/load/serializable'
->>>>>>> d53b1b65
 
 interface AgentRun extends Run {
     actions: AgentAction[]
@@ -698,112 +694,7 @@
                 if (providerStatus) {
                     const credentialId = analytic[provider].credentialId as string
                     const credentialData = await getCredentialData(credentialId ?? '', this.options)
-<<<<<<< HEAD
                     await this.initializeProvider(provider, analytic[provider], credentialData)
-=======
-                    if (provider === 'langSmith') {
-                        const langSmithProject = analytic[provider].projectName as string
-                        const langSmithApiKey = getCredentialParam('langSmithApiKey', credentialData, this.nodeData)
-                        const langSmithEndpoint = getCredentialParam('langSmithEndpoint', credentialData, this.nodeData)
-
-                        const client = new LangsmithClient({
-                            apiUrl: langSmithEndpoint ?? 'https://api.smith.langchain.com',
-                            apiKey: langSmithApiKey
-                        })
-
-                        this.handlers['langSmith'] = { client, langSmithProject }
-                    } else if (provider === 'langFuse') {
-                        const release = analytic[provider].release as string
-                        const langFuseSecretKey = getCredentialParam('langFuseSecretKey', credentialData, this.nodeData)
-                        const langFusePublicKey = getCredentialParam('langFusePublicKey', credentialData, this.nodeData)
-                        const langFuseEndpoint = getCredentialParam('langFuseEndpoint', credentialData, this.nodeData)
-
-                        const langfuse = new Langfuse({
-                            secretKey: langFuseSecretKey,
-                            publicKey: langFusePublicKey,
-                            baseUrl: langFuseEndpoint ?? 'https://cloud.langfuse.com',
-                            sdkIntegration: 'Flowise',
-                            release
-                        })
-                        this.handlers['langFuse'] = { client: langfuse }
-                    } else if (provider === 'lunary') {
-                        const lunaryPublicKey = getCredentialParam('lunaryAppId', credentialData, this.nodeData)
-                        const lunaryEndpoint = getCredentialParam('lunaryEndpoint', credentialData, this.nodeData)
-
-                        lunary.init({
-                            publicKey: lunaryPublicKey,
-                            apiUrl: lunaryEndpoint,
-                            runtime: 'flowise'
-                        })
-
-                        this.handlers['lunary'] = { client: lunary }
-                    } else if (provider === 'langWatch') {
-                        const langWatchApiKey = getCredentialParam('langWatchApiKey', credentialData, this.nodeData)
-                        const langWatchEndpoint = getCredentialParam('langWatchEndpoint', credentialData, this.nodeData)
-
-                        const langwatch = new LangWatch({
-                            apiKey: langWatchApiKey,
-                            endpoint: langWatchEndpoint
-                        })
-
-                        this.handlers['langWatch'] = { client: langwatch }
-                    } else if (provider === 'arize') {
-                        const arizeApiKey = getCredentialParam('arizeApiKey', credentialData, this.nodeData)
-                        const arizeSpaceId = getCredentialParam('arizeSpaceId', credentialData, this.nodeData)
-                        const arizeEndpoint = getCredentialParam('arizeEndpoint', credentialData, this.nodeData)
-                        const arizeProject = analytic[provider].projectName as string
-
-                        let arizeOptions: ArizeTracerOptions = {
-                            apiKey: arizeApiKey,
-                            spaceId: arizeSpaceId,
-                            baseUrl: arizeEndpoint ?? 'https://otlp.arize.com',
-                            projectName: arizeProject ?? 'default',
-                            sdkIntegration: 'Flowise',
-                            enableCallback: false
-                        }
-
-                        const arize: Tracer | undefined = getArizeTracer(arizeOptions)
-                        const rootSpan: Span | undefined = undefined
-
-                        this.handlers['arize'] = { client: arize, arizeProject, rootSpan }
-                    } else if (provider === 'phoenix') {
-                        const phoenixApiKey = getCredentialParam('phoenixApiKey', credentialData, this.nodeData)
-                        const phoenixEndpoint = getCredentialParam('phoenixEndpoint', credentialData, this.nodeData)
-                        const phoenixProject = analytic[provider].projectName as string
-
-                        let phoenixOptions: PhoenixTracerOptions = {
-                            apiKey: phoenixApiKey,
-                            baseUrl: phoenixEndpoint ?? 'https://app.phoenix.arize.com',
-                            projectName: phoenixProject ?? 'default',
-                            sdkIntegration: 'Flowise',
-                            enableCallback: false
-                        }
-
-                        const phoenix: Tracer | undefined = getPhoenixTracer(phoenixOptions)
-                        const rootSpan: Span | undefined = undefined
-
-                        this.handlers['phoenix'] = { client: phoenix, phoenixProject, rootSpan }
-                    } else if (provider === 'opik') {
-                        const opikApiKey = getCredentialParam('opikApiKey', credentialData, this.nodeData)
-                        const opikEndpoint = getCredentialParam('opikUrl', credentialData, this.nodeData)
-                        const opikWorkspace = getCredentialParam('opikWorkspace', credentialData, this.nodeData)
-                        const opikProject = analytic[provider].opikProjectName as string
-
-                        let opikOptions: OpikTracerOptions = {
-                            apiKey: opikApiKey,
-                            baseUrl: opikEndpoint ?? 'https://www.comet.com/opik/api',
-                            projectName: opikProject ?? 'default',
-                            workspace: opikWorkspace ?? 'default',
-                            sdkIntegration: 'Flowise',
-                            enableCallback: false
-                        }
-
-                        const opik: Tracer | undefined = getOpikTracer(opikOptions)
-                        const rootSpan: Span | undefined = undefined
-
-                        this.handlers['opik'] = { client: opik, opikProject, rootSpan }
-                    }
->>>>>>> d53b1b65
                 }
             }
             this.initialized = true
@@ -900,6 +791,25 @@
             const rootSpan: Span | undefined = undefined
 
             this.handlers['phoenix'] = { client: phoenix, phoenixProject, rootSpan }
+        } else if (provider === 'opik') {
+            const opikApiKey = getCredentialParam('opikApiKey', credentialData, this.nodeData)
+            const opikEndpoint = getCredentialParam('opikUrl', credentialData, this.nodeData)
+            const opikWorkspace = getCredentialParam('opikWorkspace', credentialData, this.nodeData)
+            const opikProject = providerConfig.opikProjectName as string
+
+            let opikOptions: OpikTracerOptions = {
+                apiKey: opikApiKey,
+                baseUrl: opikEndpoint ?? 'https://www.comet.com/opik/api',
+                projectName: opikProject ?? 'default',
+                workspace: opikWorkspace ?? 'default',
+                sdkIntegration: 'Flowise',
+                enableCallback: false
+            }
+
+            const opik: Tracer | undefined = getOpikTracer(opikOptions)
+            const rootSpan: Span | undefined = undefined
+
+            this.handlers['opik'] = { client: opik, opikProject, rootSpan }
         }
     }
 
@@ -1205,11 +1115,6 @@
             }
         }
 
-<<<<<<< HEAD
-        if (shutdown) {
-            // Cleanup this instance when chain ends
-            AnalyticHandler.resetInstance(this.chatId)
-=======
         if (Object.prototype.hasOwnProperty.call(this.handlers, 'opik')) {
             const chainSpan: Span | undefined = this.handlers['opik'].chainSpan[returnIds['opik'].chainSpan]
             if (chainSpan) {
@@ -1218,7 +1123,11 @@
                 chainSpan.setStatus({ code: SpanStatusCode.OK })
                 chainSpan.end()
             }
->>>>>>> d53b1b65
+        }
+
+        if (shutdown) {
+            // Cleanup this instance when chain ends
+            AnalyticHandler.resetInstance(this.chatId)
         }
     }
 
