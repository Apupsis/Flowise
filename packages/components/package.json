--- conflicted
+++ resolved
@@ -6,10 +6,6 @@
     "types": "dist/src/index.d.ts",
     "scripts": {
         "build": "tsc && gulp",
-<<<<<<< HEAD
-=======
-        "dev:gulp": "gulp",
->>>>>>> 9d9aaaa8
         "lint": "eslint . --ext ts,tsx --report-unused-disable-directives --max-warnings 0",
         "clean": "rimraf dist",
         "nuke": "rimraf dist node_modules .turbo"
