import { ICommonObject, INode, INodeData, INodeParams } from '../../../src/Interface'
import { getBaseClasses, getUserHome } from '../../../src/utils'
import { ListKeyOptions, RecordManagerInterface, UpdateOptions } from '@langchain/community/indexes/base'
import { DataSource } from 'typeorm'
import path from 'path'

class SQLiteRecordManager_RecordManager implements INode {
    label: string
    name: string
    version: number
    description: string
    type: string
    icon: string
    category: string
    badge: string
    baseClasses: string[]
    inputs: INodeParams[]

    constructor() {
        this.label = 'SQLite Record Manager'
        this.name = 'SQLiteRecordManager'
        this.version = 1.1
        this.type = 'SQLite RecordManager'
        this.icon = 'sqlite.png'
        this.category = 'Record Manager'
        this.description = 'Use SQLite to keep track of document writes into the vector databases'
        this.baseClasses = [this.type, 'RecordManager', ...getBaseClasses(SQLiteRecordManager)]
        this.inputs = [
            /*{
                label: 'Database File Path',
                name: 'databaseFilePath',
                type: 'string',
                placeholder: 'C:\\Users\\User\\.flowise\\database.sqlite'
            },*/
            {
                label: 'Additional Connection Configuration',
                name: 'additionalConfig',
                type: 'json',
                additionalParams: true,
                optional: true
            },
            {
                label: 'Table Name',
                name: 'tableName',
                type: 'string',
                placeholder: 'upsertion_records',
                additionalParams: true,
                optional: true
            },
            {
                label: 'Namespace',
                name: 'namespace',
                type: 'string',
                description: 'If not specified, chatflowid will be used',
                additionalParams: true,
                optional: true
            },
            {
                label: 'Cleanup',
                name: 'cleanup',
                type: 'options',
                description:
                    'Read more on the difference between different cleanup methods <a target="_blank" href="https://js.langchain.com/docs/modules/data_connection/indexing/#deletion-modes">here</a>',
                options: [
                    {
                        label: 'None',
                        name: 'none',
                        description: 'No clean up of old content'
                    },
                    {
                        label: 'Incremental',
                        name: 'incremental',
                        description:
                            'Delete previous versions of the content if content of the source document has changed. Important!! SourceId Key must be specified and document metadata must contains the specified key'
                    },
                    {
                        label: 'Full',
                        name: 'full',
                        description:
                            'Same as incremental, but if the source document has been deleted, it will be deleted from vector store as well, incremental mode will not.'
                    }
                ],
                additionalParams: true,
                default: 'none'
            },
            {
                label: 'SourceId Key',
                name: 'sourceIdKey',
                type: 'string',
                description:
                    'Key used to get the true source of document, to be compared against the record. Document metadata must contains SourceId Key',
                default: 'source',
                placeholder: 'source',
                additionalParams: true,
                optional: true
            }
        ]
    }

    async init(nodeData: INodeData, _: string, options: ICommonObject): Promise<any> {
        const _tableName = nodeData.inputs?.tableName as string
        const tableName = _tableName ? _tableName : 'upsertion_records'
        const additionalConfig = nodeData.inputs?.additionalConfig as string
        const _namespace = nodeData.inputs?.namespace as string
        const namespace = _namespace ? _namespace : options.chatflowid
        const cleanup = nodeData.inputs?.cleanup as string
        const _sourceIdKey = nodeData.inputs?.sourceIdKey as string
        const sourceIdKey = _sourceIdKey ? _sourceIdKey : 'source'

        let additionalConfiguration = {}
        if (additionalConfig) {
            try {
                additionalConfiguration = typeof additionalConfig === 'object' ? additionalConfig : JSON.parse(additionalConfig)
            } catch (exception) {
                throw new Error('Invalid JSON in the Additional Configuration: ' + exception)
            }
        }
        const appDataSource = options.appDataSource as DataSource

        const database = path.join(process.env.DATABASE_PATH ?? path.join(getUserHome(), '.flowise'), 'database.sqlite')

        const database = path.join(process.env.DATABASE_PATH ?? path.join(getUserHome(), '.flowise'), 'database.sqlite')

        const sqliteOptions = {
            database,
            ...additionalConfiguration,
            type: 'sqlite'
        }

        const args = {
            sqliteOptions,
            tableName: tableName,
            appDataSource
        }

        const recordManager = new SQLiteRecordManager(namespace, args)

        ;(recordManager as any).cleanup = cleanup
        ;(recordManager as any).sourceIdKey = sourceIdKey

        return recordManager
    }
}

type SQLiteRecordManagerOptions = {
    sqliteOptions: any
    tableName?: string
    appDataSource: DataSource
}

class SQLiteRecordManager implements RecordManagerInterface {
    lc_namespace = ['langchain', 'recordmanagers', 'sqlite']
    tableName: string
    namespace: string
    config: SQLiteRecordManagerOptions
<<<<<<< HEAD
    reuseDbConnection: boolean
=======
>>>>>>> ddca80d4

    constructor(namespace: string, config: SQLiteRecordManagerOptions) {
        const { tableName } = config
        this.namespace = namespace
        this.tableName = tableName || 'upsertion_records'
        this.config = config
    }

    private async getDataSource(): Promise<DataSource> {
<<<<<<< HEAD
        if (process.env.REUSE_DB_CONNECTION_RECORD_MANAGER === 'true') {
            const datasource = this.config.appDataSource
            if (!datasource) {
                throw new Error('No datasource provided')
            }
            if (datasource.options.type !== 'sqlite') {
                throw new Error('Invalid datasource type')
            }
            if (!datasource.isInitialized) {
                await datasource.initialize()
            }
            this.reuseDbConnection = true
            return datasource
        }

=======
>>>>>>> ddca80d4
        const { sqliteOptions } = this.config
        if (!sqliteOptions) {
            throw new Error('No datasource options provided')
        }
        const dataSource = new DataSource(sqliteOptions)
        await dataSource.initialize()
        return dataSource
    }

    async createSchema(): Promise<void> {
        try {
            const dataSource = await this.getDataSource()
            const queryRunner = dataSource.createQueryRunner()

            await queryRunner.manager.query(`
CREATE TABLE IF NOT EXISTS "${this.tableName}" (
  uuid TEXT PRIMARY KEY DEFAULT (lower(hex(randomblob(16)))),
  key TEXT NOT NULL,
  namespace TEXT NOT NULL,
  updated_at REAL NOT NULL,
  group_id TEXT,
  UNIQUE (key, namespace)
);
CREATE INDEX IF NOT EXISTS updated_at_index ON "${this.tableName}" (updated_at);
CREATE INDEX IF NOT EXISTS key_index ON "${this.tableName}" (key);
CREATE INDEX IF NOT EXISTS namespace_index ON "${this.tableName}" (namespace);
CREATE INDEX IF NOT EXISTS group_id_index ON "${this.tableName}" (group_id);`)

            await queryRunner.release()
        } catch (e: any) {
            // This error indicates that the table already exists
            // Due to asynchronous nature of the code, it is possible that
            // the table is created between the time we check if it exists
            // and the time we try to create it. It can be safely ignored.
            if ('code' in e && e.code === '23505') {
                return
            }
            throw e
        }
    }

    async getTime(): Promise<number> {
        const dataSource = await this.getDataSource()
        try {
            const queryRunner = dataSource.createQueryRunner()
            const res = await queryRunner.manager.query(`SELECT strftime('%s', 'now') AS epoch`)
            await queryRunner.release()
            return Number.parseFloat(res[0].epoch)
        } catch (error) {
            console.error('Error getting time in SQLiteRecordManager:')
            throw error
        } finally {
<<<<<<< HEAD
            if (!this.reuseDbConnection) {
                await dataSource.destroy()
            }
=======
            await dataSource.destroy()
>>>>>>> ddca80d4
        }
    }

    async update(keys: string[], updateOptions?: UpdateOptions): Promise<void> {
        if (keys.length === 0) {
            return
        }
        const dataSource = await this.getDataSource()
        const queryRunner = dataSource.createQueryRunner()

        const updatedAt = await this.getTime()
        const { timeAtLeast, groupIds: _groupIds } = updateOptions ?? {}

        if (timeAtLeast && updatedAt < timeAtLeast) {
            throw new Error(`Time sync issue with database ${updatedAt} < ${timeAtLeast}`)
        }

        const groupIds = _groupIds ?? keys.map(() => null)

        if (groupIds.length !== keys.length) {
            throw new Error(`Number of keys (${keys.length}) does not match number of group_ids (${groupIds.length})`)
        }

        const recordsToUpsert = keys.map((key, i) => [
            key,
            this.namespace,
            updatedAt,
            groupIds[i] ?? null // Ensure groupIds[i] is null if undefined
        ])

        const query = `
        INSERT INTO "${this.tableName}" (key, namespace, updated_at, group_id)
        VALUES (?, ?, ?, ?)
        ON CONFLICT (key, namespace) DO UPDATE SET updated_at = excluded.updated_at`

        try {
            // To handle multiple files upsert
            for (const record of recordsToUpsert) {
                // Consider using a transaction for batch operations
                await queryRunner.manager.query(query, record.flat())
            }
            await queryRunner.release()
        } catch (error) {
            console.error('Error updating in SQLiteRecordManager:')
            throw error
        } finally {
<<<<<<< HEAD
            if (!this.reuseDbConnection) {
                await dataSource.destroy()
            }
=======
            await dataSource.destroy()
>>>>>>> ddca80d4
        }
    }

    async exists(keys: string[]): Promise<boolean[]> {
        if (keys.length === 0) {
            return []
        }

        // Prepare the placeholders and the query
        const placeholders = keys.map(() => `?`).join(', ')
        const sql = `
    SELECT key
    FROM "${this.tableName}"
    WHERE namespace = ? AND key IN (${placeholders})`

        // Initialize an array to fill with the existence checks
        const existsArray = new Array(keys.length).fill(false)

        const dataSource = await this.getDataSource()
        const queryRunner = dataSource.createQueryRunner()

        try {
            // Execute the query
            const rows = await queryRunner.manager.query(sql, [this.namespace, ...keys.flat()])
            // Create a set of existing keys for faster lookup
            const existingKeysSet = new Set(rows.map((row: { key: string }) => row.key))
            // Map the input keys to booleans indicating if they exist
            keys.forEach((key, index) => {
                existsArray[index] = existingKeysSet.has(key)
            })
            await queryRunner.release()
            return existsArray
        } catch (error) {
            console.error('Error checking existence of keys')
            throw error // Allow the caller to handle the error
        } finally {
<<<<<<< HEAD
            if (!this.reuseDbConnection) {
                await dataSource.destroy()
            }
=======
            await dataSource.destroy()
>>>>>>> ddca80d4
        }
    }

    async listKeys(options?: ListKeyOptions): Promise<string[]> {
        const { before, after, limit, groupIds } = options ?? {}
        let query = `SELECT key FROM "${this.tableName}" WHERE namespace = ?`
        const values: (string | number | string[])[] = [this.namespace]

        if (before) {
            query += ` AND updated_at < ?`
            values.push(before)
        }

        if (after) {
            query += ` AND updated_at > ?`
            values.push(after)
        }

        if (limit) {
            query += ` LIMIT ?`
            values.push(limit)
        }

        if (groupIds && Array.isArray(groupIds)) {
            query += ` AND group_id IN (${groupIds
                .filter((gid) => gid !== null)
                .map(() => '?')
                .join(', ')})`
            values.push(...groupIds.filter((gid): gid is string => gid !== null))
        }

        query += ';'

        const dataSource = await this.getDataSource()
        const queryRunner = dataSource.createQueryRunner()

        // Directly using try/catch with async/await for cleaner flow
        try {
            const result = await queryRunner.manager.query(query, values)
            await queryRunner.release()
            return result.map((row: { key: string }) => row.key)
        } catch (error) {
            console.error('Error listing keys.')
            throw error // Re-throw the error to be handled by the caller
        } finally {
<<<<<<< HEAD
            if (!this.reuseDbConnection) {
                await dataSource.destroy()
            }
=======
            await dataSource.destroy()
>>>>>>> ddca80d4
        }
    }

    async deleteKeys(keys: string[]): Promise<void> {
        if (keys.length === 0) {
            return
        }

        const dataSource = await this.getDataSource()
        const queryRunner = dataSource.createQueryRunner()

        const placeholders = keys.map(() => '?').join(', ')
        const query = `DELETE FROM "${this.tableName}" WHERE namespace = ? AND key IN (${placeholders});`
        const values = [this.namespace, ...keys].map((v) => (typeof v !== 'string' ? `${v}` : v))

        // Directly using try/catch with async/await for cleaner flow
        try {
            await queryRunner.manager.query(query, values)
            await queryRunner.release()
        } catch (error) {
            console.error('Error deleting keys')
            throw error // Re-throw the error to be handled by the caller
        } finally {
<<<<<<< HEAD
            if (!this.reuseDbConnection) {
                await dataSource.destroy()
            }
=======
            await dataSource.destroy()
>>>>>>> ddca80d4
        }
    }
}

module.exports = { nodeClass: SQLiteRecordManager_RecordManager }<|MERGE_RESOLUTION|>--- conflicted
+++ resolved
@@ -153,10 +153,7 @@
     tableName: string
     namespace: string
     config: SQLiteRecordManagerOptions
-<<<<<<< HEAD
     reuseDbConnection: boolean
-=======
->>>>>>> ddca80d4
 
     constructor(namespace: string, config: SQLiteRecordManagerOptions) {
         const { tableName } = config
@@ -166,7 +163,6 @@
     }
 
     private async getDataSource(): Promise<DataSource> {
-<<<<<<< HEAD
         if (process.env.REUSE_DB_CONNECTION_RECORD_MANAGER === 'true') {
             const datasource = this.config.appDataSource
             if (!datasource) {
@@ -182,8 +178,6 @@
             return datasource
         }
 
-=======
->>>>>>> ddca80d4
         const { sqliteOptions } = this.config
         if (!sqliteOptions) {
             throw new Error('No datasource options provided')
@@ -236,13 +230,9 @@
             console.error('Error getting time in SQLiteRecordManager:')
             throw error
         } finally {
-<<<<<<< HEAD
             if (!this.reuseDbConnection) {
                 await dataSource.destroy()
             }
-=======
-            await dataSource.destroy()
->>>>>>> ddca80d4
         }
     }
 
@@ -289,13 +279,9 @@
             console.error('Error updating in SQLiteRecordManager:')
             throw error
         } finally {
-<<<<<<< HEAD
             if (!this.reuseDbConnection) {
                 await dataSource.destroy()
             }
-=======
-            await dataSource.destroy()
->>>>>>> ddca80d4
         }
     }
 
@@ -332,13 +318,9 @@
             console.error('Error checking existence of keys')
             throw error // Allow the caller to handle the error
         } finally {
-<<<<<<< HEAD
             if (!this.reuseDbConnection) {
                 await dataSource.destroy()
             }
-=======
-            await dataSource.destroy()
->>>>>>> ddca80d4
         }
     }
 
@@ -384,13 +366,9 @@
             console.error('Error listing keys.')
             throw error // Re-throw the error to be handled by the caller
         } finally {
-<<<<<<< HEAD
             if (!this.reuseDbConnection) {
                 await dataSource.destroy()
             }
-=======
-            await dataSource.destroy()
->>>>>>> ddca80d4
         }
     }
 
@@ -414,13 +392,9 @@
             console.error('Error deleting keys')
             throw error // Re-throw the error to be handled by the caller
         } finally {
-<<<<<<< HEAD
             if (!this.reuseDbConnection) {
                 await dataSource.destroy()
             }
-=======
-            await dataSource.destroy()
->>>>>>> ddca80d4
         }
     }
 }
