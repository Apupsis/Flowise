import { flatten } from 'lodash'
<<<<<<< HEAD
import { AgentExecutor, createReactAgent } from 'langchain/agents'
=======
import { AgentExecutor } from 'langchain/agents'
>>>>>>> 2290ba9c
import { pull } from 'langchain/hub'
import { Tool } from '@langchain/core/tools'
import type { PromptTemplate } from '@langchain/core/prompts'
import { BaseLanguageModel } from 'langchain/base_language'
import { additionalCallbacks } from '../../../src/handler'
import { getBaseClasses } from '../../../src/utils'
import { ICommonObject, INode, INodeData, INodeParams } from '../../../src/Interface'
<<<<<<< HEAD
=======
import { createReactAgent } from '../../../src/agents'
>>>>>>> 2290ba9c

class MRKLAgentLLM_Agents implements INode {
    label: string
    name: string
    version: number
    description: string
    type: string
    icon: string
    category: string
    baseClasses: string[]
    inputs: INodeParams[]

    constructor() {
        this.label = 'ReAct Agent for LLMs'
        this.name = 'mrklAgentLLM'
        this.version = 1.0
        this.type = 'AgentExecutor'
        this.category = 'Agents'
        this.icon = 'agent.svg'
        this.description = 'Agent that uses the ReAct logic to decide what action to take, optimized to be used with LLMs'
        this.baseClasses = [this.type, ...getBaseClasses(AgentExecutor)]
        this.inputs = [
            {
                label: 'Allowed Tools',
                name: 'tools',
                type: 'Tool',
                list: true
            },
            {
                label: 'Language Model',
                name: 'model',
                type: 'BaseLanguageModel'
            }
        ]
    }

    async init(): Promise<any> {
        return null
    }

    async run(nodeData: INodeData, input: string, options: ICommonObject): Promise<string> {
        const model = nodeData.inputs?.model as BaseLanguageModel
        let tools = nodeData.inputs?.tools as Tool[]
        tools = flatten(tools)

        const prompt = await pull<PromptTemplate>('hwchase17/react')

        const agent = await createReactAgent({
            llm: model,
            tools,
            prompt
        })

        const executor = new AgentExecutor({
            agent,
            tools,
            verbose: process.env.DEBUG === 'true' ? true : false
        })

        const callbacks = await additionalCallbacks(nodeData, options)

<<<<<<< HEAD
        const result = await executor.invoke({
            input,
            callbacks
        })
=======
        const result = await executor.invoke({ input }, { callbacks })
>>>>>>> 2290ba9c

        return result?.output
    }
}

module.exports = { nodeClass: MRKLAgentLLM_Agents }<|MERGE_RESOLUTION|>--- conflicted
+++ resolved
@@ -1,9 +1,5 @@
 import { flatten } from 'lodash'
-<<<<<<< HEAD
-import { AgentExecutor, createReactAgent } from 'langchain/agents'
-=======
 import { AgentExecutor } from 'langchain/agents'
->>>>>>> 2290ba9c
 import { pull } from 'langchain/hub'
 import { Tool } from '@langchain/core/tools'
 import type { PromptTemplate } from '@langchain/core/prompts'
@@ -11,10 +7,7 @@
 import { additionalCallbacks } from '../../../src/handler'
 import { getBaseClasses } from '../../../src/utils'
 import { ICommonObject, INode, INodeData, INodeParams } from '../../../src/Interface'
-<<<<<<< HEAD
-=======
 import { createReactAgent } from '../../../src/agents'
->>>>>>> 2290ba9c
 
 class MRKLAgentLLM_Agents implements INode {
     label: string
@@ -76,14 +69,7 @@
 
         const callbacks = await additionalCallbacks(nodeData, options)
 
-<<<<<<< HEAD
-        const result = await executor.invoke({
-            input,
-            callbacks
-        })
-=======
         const result = await executor.invoke({ input }, { callbacks })
->>>>>>> 2290ba9c
 
         return result?.output
     }
