--- conflicted
+++ resolved
@@ -1,14 +1,7 @@
 import { ICommonObject, IDatabaseEntity, INode, INodeData, INodeOptionsValue, INodeParams, IUsedTool } from '../../../src/Interface'
 import OpenAI from 'openai'
 import { DataSource } from 'typeorm'
-<<<<<<< HEAD
-import { getCredentialData, getCredentialParam, getUserHome } from '../../../src/utils'
-import { ImageFileContentBlock, TextContentBlock } from 'openai/resources/beta/threads/messages/messages'
-import * as fsDefault from 'node:fs'
-import * as path from 'node:path'
-=======
 import { getCredentialData, getCredentialParam } from '../../../src/utils'
->>>>>>> 0de7fb85
 import fetch from 'node-fetch'
 import { flatten, uniqWith, isEqual } from 'lodash'
 import { zodToJsonSchema } from 'zod-to-json-schema'
@@ -635,11 +628,7 @@
             let returnVal = ''
             for (let i = 0; i < assistantMessages[0].content.length; i += 1) {
                 if (assistantMessages[0].content[i].type === 'text') {
-<<<<<<< HEAD
-                    const content = assistantMessages[0].content[i] as TextContentBlock
-=======
                     const content = assistantMessages[0].content[i] as OpenAI.Beta.Threads.Messages.TextContentBlock
->>>>>>> 0de7fb85
 
                     if (content.text.annotations) {
                         const message_content = content.text
@@ -652,10 +641,6 @@
 
                             // Gather citations based on annotation attributes
                             const file_citation = (annotation as OpenAI.Beta.Threads.Messages.FileCitationAnnotation).file_citation
-<<<<<<< HEAD
-=======
-
->>>>>>> 0de7fb85
                             if (file_citation) {
                                 const cited_file = await openai.files.retrieve(file_citation.file_id)
                                 // eslint-disable-next-line no-useless-escape
@@ -703,11 +688,7 @@
 
                     returnVal = returnVal.replace(lenticularBracketRegex, '')
                 } else {
-<<<<<<< HEAD
-                    const content = assistantMessages[0].content[i] as ImageFileContentBlock
-=======
                     const content = assistantMessages[0].content[i] as OpenAI.Beta.Threads.Messages.ImageFileContentBlock
->>>>>>> 0de7fb85
                     const fileId = content.image_file.file_id
                     const fileObj = await openai.files.retrieve(fileId)
 
