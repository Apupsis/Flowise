--- conflicted
+++ resolved
@@ -1,22 +1,13 @@
 import { flatten } from 'lodash'
-<<<<<<< HEAD
-import { AgentExecutor, createReactAgent } from 'langchain/agents'
-=======
 import { AgentExecutor } from 'langchain/agents'
->>>>>>> 2290ba9c
 import { pull } from 'langchain/hub'
 import { Tool } from '@langchain/core/tools'
 import type { PromptTemplate } from '@langchain/core/prompts'
 import { BaseChatModel } from '@langchain/core/language_models/chat_models'
 import { additionalCallbacks } from '../../../src/handler'
-<<<<<<< HEAD
-import { ICommonObject, INode, INodeData, INodeParams } from '../../../src/Interface'
-import { getBaseClasses } from '../../../src/utils'
-=======
 import { FlowiseMemory, ICommonObject, IMessage, INode, INodeData, INodeParams } from '../../../src/Interface'
 import { getBaseClasses } from '../../../src/utils'
 import { createReactAgent } from '../../../src/agents'
->>>>>>> 2290ba9c
 
 class MRKLAgentChat_Agents implements INode {
     label: string
@@ -33,11 +24,7 @@
     constructor(fields?: { sessionId?: string }) {
         this.label = 'ReAct Agent for Chat Models'
         this.name = 'mrklAgentChat'
-<<<<<<< HEAD
-        this.version = 2.0
-=======
         this.version = 3.0
->>>>>>> 2290ba9c
         this.type = 'AgentExecutor'
         this.category = 'Agents'
         this.icon = 'agent.svg'
@@ -54,14 +41,11 @@
                 label: 'Chat Model',
                 name: 'model',
                 type: 'BaseChatModel'
-<<<<<<< HEAD
-=======
             },
             {
                 label: 'Memory',
                 name: 'memory',
                 type: 'BaseChatMemory'
->>>>>>> 2290ba9c
             }
         ]
         this.sessionId = fields?.sessionId
@@ -72,10 +56,7 @@
     }
 
     async run(nodeData: INodeData, input: string, options: ICommonObject): Promise<string> {
-<<<<<<< HEAD
-=======
         const memory = nodeData.inputs?.memory as FlowiseMemory
->>>>>>> 2290ba9c
         const model = nodeData.inputs?.model as BaseChatModel
         let tools = nodeData.inputs?.tools as Tool[]
         tools = flatten(tools)
@@ -96,12 +77,6 @@
 
         const callbacks = await additionalCallbacks(nodeData, options)
 
-<<<<<<< HEAD
-        const result = await executor.invoke({
-            input,
-            callbacks
-        })
-=======
         const prevChatHistory = options.chatHistory
         const chatHistory = ((await memory.getChatMessages(this.sessionId, false, prevChatHistory)) as IMessage[]) ?? []
         const chatHistoryString = chatHistory.map((hist) => hist.message).join('\\n')
@@ -121,7 +96,6 @@
             ],
             this.sessionId
         )
->>>>>>> 2290ba9c
 
         return result?.output
     }
