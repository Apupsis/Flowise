import { uniq } from 'lodash'
import { DataSource } from 'typeorm'
import { z } from 'zod'
import { BaseMessagePromptTemplateLike, ChatPromptTemplate, MessagesPlaceholder } from '@langchain/core/prompts'
import { RunnableSequence, RunnablePassthrough, RunnableConfig } from '@langchain/core/runnables'
import { BaseMessage } from '@langchain/core/messages'
import { BaseChatModel } from '@langchain/core/language_models/chat_models'
import {
    ConversationHistorySelection,
    ICommonObject,
    IDatabaseEntity,
    INode,
    INodeData,
    INodeOutputsValue,
    INodeParams,
    ISeqAgentNode,
    ISeqAgentsState
} from '../../../src/Interface'
import { getInputVariables, getVars, handleEscapeCharacters, prepareSandboxVars, transformBracesWithColon } from '../../../src/utils'
import {
    ExtractTool,
    checkCondition,
    convertStructuredSchemaToZod,
    customGet,
    getVM,
    transformObjectPropertyToFunction,
    filterConversationHistory,
    restructureMessages
} from '../commonUtils'
import { ChatGoogleGenerativeAI } from '../../chatmodels/ChatGoogleGenerativeAI/FlowiseChatGoogleGenerativeAI'

interface IConditionGridItem {
    variable: string
    operation: string
    value: string
    output: string
}

const examplePrompt = `You are an expert customer support routing system.
Your job is to detect whether a customer support representative is routing a user to the technical support team, or just responding conversationally.`

const exampleHumanPrompt = `The previous conversation is an interaction between a customer support representative and a user.
Extract whether the representative is routing the user to the technical support team, or just responding conversationally.

If representative want to route the user to the technical support team, respond only with the word "TECHNICAL".
Otherwise, respond only with the word "CONVERSATION".

Remember, only respond with one of the above words.`

const howToUseCode = `
1. Must return a string value at the end of function. For example:
    \`\`\`js
    if ("X" === "X") {
        return "Agent"; // connect to next agent node
    } else {
        return "End"; // connect to end node
    }
    \`\`\`

2. In most cases, you would probably get the last message to do some comparison. You can get all current messages from the state: \`$flow.state.messages\`:
    \`\`\`json
    [
        {
            "content": "Hello! How can I assist you today?",
            "name": "",
            "additional_kwargs": {},
            "response_metadata": {},
            "tool_calls": [],
            "invalid_tool_calls": [],
            "usage_metadata": {}
        }
    ]
    \`\`\`

    For example, to get the last message content:
    \`\`\`js
    const messages = $flow.state.messages;
    const lastMessage = messages[messages.length - 1];

    // Proceed to do something with the last message content
    \`\`\`

3. If you want to use the Condition Agent's output for conditional checks, it is available as \`$flow.output\` with the following structure:

    \`\`\`json
    {
        "content": 'Hello! How can I assist you today?',
        "name": "",
        "additional_kwargs": {},
        "response_metadata": {},
        "tool_calls": [],
        "invalid_tool_calls": [],
        "usage_metadata": {}
    }
    \`\`\`

    For example, we can check if the agent's output contains specific keyword:
    \`\`\`js
    const result = $flow.output.content;
    
    if (result.includes("some-keyword")) {
        return "Agent"; // connect to next agent node
    } else {
        return "End"; // connect to end node
    }
    \`\`\`

    If Structured Output is enabled, \`$flow.output\` will be in the JSON format as defined in the Structured Output configuration:
    \`\`\`json
    {
        "foo": 'var'
    }
    \`\`\`

4. You can get default flow config, including the current "state":
    - \`$flow.sessionId\`
    - \`$flow.chatId\`
    - \`$flow.chatflowId\`
    - \`$flow.input\`
    - \`$flow.state\`

5. You can get custom variables: \`$vars.<variable-name>\`

`

const defaultFunc = `const result = $flow.output.content;

if (result.includes("some-keyword")) {
    return "Agent";
}

return "End";
`

const TAB_IDENTIFIER = 'selectedConditionFunctionTab'

class ConditionAgent_SeqAgents implements INode {
    label: string
    name: string
    version: number
    description: string
    type: string
    icon: string
    category: string
    baseClasses: string[]
    credential: INodeParams
    inputs: INodeParams[]
    documentation?: string
    outputs: INodeOutputsValue[]

    constructor() {
        this.label = 'Condition Agent'
        this.name = 'seqConditionAgent'
<<<<<<< HEAD
        this.version = 2.1
=======
        this.version = 3.0
>>>>>>> 50a73392
        this.type = 'ConditionAgent'
        this.icon = 'condition.svg'
        this.category = 'Sequential Agents'
        this.description = 'Uses an agent to determine which route to take next'
        this.baseClasses = [this.type]
        this.documentation = 'https://docs.flowiseai.com/using-flowise/agentflows/sequential-agents#id-8.-conditional-agent-node'
        this.inputs = [
            {
                label: 'Name',
                name: 'conditionAgentName',
                type: 'string',
                placeholder: 'Condition Agent'
            },
            {
                label: 'Start | Agent | LLM | Tool Node | CustomFunction',
                name: 'sequentialNode',
                type: 'Start | Agent | LLMNode | ToolNode | CustomFunction',
                list: true
            },
            {
                label: 'Chat Model',
                name: 'model',
                type: 'BaseChatModel',
                optional: true,
                description: `Overwrite model to be used for this agent`
            },
            {
                label: 'System Prompt',
                name: 'systemMessagePrompt',
                type: 'string',
                rows: 4,
                default: examplePrompt,
                additionalParams: true,
                optional: true
            },
            {
                label: 'Conversation History',
                name: 'conversationHistorySelection',
                type: 'options',
                options: [
                    {
                        label: 'User Question',
                        name: 'user_question',
                        description: 'Use the user question from the historical conversation messages as input.'
                    },
                    {
                        label: 'Last Conversation Message',
                        name: 'last_message',
                        description: 'Use the last conversation message from the historical conversation messages as input.'
                    },
                    {
                        label: 'All Conversation Messages',
                        name: 'all_messages',
                        description: 'Use all conversation messages from the historical conversation messages as input.'
                    },
                    {
                        label: 'Empty',
                        name: 'empty',
                        description:
                            'Do not use any messages from the conversation history. ' +
                            'Ensure to use either System Prompt, Human Prompt, or Messages History.'
                    }
                ],
                default: 'all_messages',
                optional: true,
                description:
                    'Select which messages from the conversation history to include in the prompt. ' +
                    'The selected messages will be inserted between the System Prompt (if defined) and ' +
                    'Human Prompt.',
                additionalParams: true
            },
            {
                label: 'Human Prompt',
                name: 'humanMessagePrompt',
                type: 'string',
                description: 'This prompt will be added at the end of the messages as human message',
                rows: 4,
                default: exampleHumanPrompt,
                additionalParams: true,
                optional: true
            },
            {
                label: 'Format Prompt Values',
                name: 'promptValues',
                description: 'Assign values to the prompt variables. You can also use $flow.state.<variable-name> to get the state value',
                type: 'json',
                optional: true,
                acceptVariable: true,
                list: true,
                additionalParams: true
            },
            {
                label: 'JSON Structured Output',
                name: 'conditionAgentStructuredOutput',
                type: 'datagrid',
                description: 'Instruct the LLM to give output in a JSON structured schema',
                datagrid: [
                    { field: 'key', headerName: 'Key', editable: true },
                    {
                        field: 'type',
                        headerName: 'Type',
                        type: 'singleSelect',
                        valueOptions: ['String', 'String Array', 'Number', 'Boolean', 'Enum'],
                        editable: true
                    },
                    { field: 'enumValues', headerName: 'Enum Values', editable: true },
                    { field: 'description', headerName: 'Description', flex: 1, editable: true }
                ],
                optional: true,
                additionalParams: true
            },
            {
                label: 'Condition',
                name: 'condition',
                type: 'conditionFunction', // This is a custom type to show as button on the UI and render anchor points when saved
                tabIdentifier: TAB_IDENTIFIER,
                tabs: [
                    {
                        label: 'Condition (Table)',
                        name: 'conditionUI',
                        type: 'datagrid',
                        description: 'If a condition is met, the node connected to the respective output will be executed',
                        optional: true,
                        datagrid: [
                            {
                                field: 'variable',
                                headerName: 'Variable',
                                type: 'freeSolo',
                                editable: true,
                                loadMethod: ['getPreviousMessages', 'loadStateKeys'],
                                valueOptions: [
                                    {
                                        label: 'Agent Output (string)',
                                        value: '$flow.output.content'
                                    },
                                    {
                                        label: `Agent's JSON Key Output (string)`,
                                        value: '$flow.output.<replace-with-key>'
                                    },
                                    {
                                        label: 'Total Messages (number)',
                                        value: '$flow.state.messages.length'
                                    },
                                    {
                                        label: 'First Message Content (string)',
                                        value: '$flow.state.messages[0].content'
                                    },
                                    {
                                        label: 'Last Message Content (string)',
                                        value: '$flow.state.messages[-1].content'
                                    },
                                    {
                                        label: `Global variable (string)`,
                                        value: '$vars.<variable-name>'
                                    }
                                ],
                                flex: 0.5,
                                minWidth: 200
                            },
                            {
                                field: 'operation',
                                headerName: 'Operation',
                                type: 'singleSelect',
                                valueOptions: [
                                    'Contains',
                                    'Not Contains',
                                    'Start With',
                                    'End With',
                                    'Is',
                                    'Is Not',
                                    'Is Empty',
                                    'Is Not Empty',
                                    'Greater Than',
                                    'Less Than',
                                    'Equal To',
                                    'Not Equal To',
                                    'Greater Than or Equal To',
                                    'Less Than or Equal To'
                                ],
                                editable: true,
                                flex: 0.4,
                                minWidth: 150
                            },
                            {
                                field: 'value',
                                headerName: 'Value',
                                flex: 1,
                                editable: true
                            },
                            {
                                field: 'output',
                                headerName: 'Output Name',
                                editable: true,
                                flex: 0.3,
                                minWidth: 150
                            }
                        ]
                    },
                    {
                        label: 'Condition (Code)',
                        name: 'conditionFunction',
                        type: 'code',
                        description: 'Function to evaluate the condition',
                        hint: {
                            label: 'How to use',
                            value: howToUseCode
                        },
                        hideCodeExecute: true,
                        codeExample: defaultFunc,
                        optional: true
                    }
                ]
            }
        ]
        this.outputs = [
            {
                label: 'Next',
                name: 'next',
                baseClasses: ['Condition'],
                isAnchor: true
            },
            {
                label: 'End',
                name: 'end',
                baseClasses: ['Condition'],
                isAnchor: true
            }
        ]
    }

    async init(nodeData: INodeData, input: string, options: ICommonObject): Promise<any> {
        const conditionLabel = nodeData.inputs?.conditionAgentName as string
        const conditionName = conditionLabel.toLowerCase().replace(/\s/g, '_').trim()
        const output = nodeData.outputs?.output as string
        const sequentialNodes = nodeData.inputs?.sequentialNode as ISeqAgentNode[]
        let agentPrompt = nodeData.inputs?.systemMessagePrompt as string
        agentPrompt = transformBracesWithColon(agentPrompt)
        let humanPrompt = nodeData.inputs?.humanMessagePrompt as string
        humanPrompt = transformBracesWithColon(humanPrompt)
        const promptValuesStr = nodeData.inputs?.promptValues
        const conditionAgentStructuredOutput = nodeData.inputs?.conditionAgentStructuredOutput
        const model = nodeData.inputs?.model as BaseChatModel

        if (!sequentialNodes || !sequentialNodes.length) throw new Error('Condition Agent must have a predecessor!')

        const startLLM = sequentialNodes[0].startLLM
        const llm = model || startLLM
        if (nodeData.inputs) nodeData.inputs.model = llm

        let conditionAgentInputVariablesValues: ICommonObject = {}
        if (promptValuesStr) {
            try {
                conditionAgentInputVariablesValues = typeof promptValuesStr === 'object' ? promptValuesStr : JSON.parse(promptValuesStr)
            } catch (exception) {
                throw new Error("Invalid JSON in the Condition Agent's Prompt Input Values: " + exception)
            }
        }
        conditionAgentInputVariablesValues = handleEscapeCharacters(conditionAgentInputVariablesValues, true)

        const conditionAgentInputVariables = uniq([...getInputVariables(agentPrompt), ...getInputVariables(humanPrompt)])

        if (!conditionAgentInputVariables.every((element) => Object.keys(conditionAgentInputVariablesValues).includes(element))) {
            throw new Error('Condition Agent input variables values are not provided!')
        }

        const abortControllerSignal = options.signal as AbortController

        const conditionalEdge = async (state: ISeqAgentsState, config: RunnableConfig) =>
            await runCondition(
                conditionName,
                nodeData,
                input,
                options,
                state,
                config,
                llm,
                agentPrompt,
                humanPrompt,
                conditionAgentInputVariablesValues,
                conditionAgentStructuredOutput,
                abortControllerSignal
            )

        const returnOutput: ISeqAgentNode = {
            id: nodeData.id,
            node: conditionalEdge,
            name: conditionName,
            label: conditionLabel,
            type: 'condition',
            output,
            llm,
            startLLM,
            multiModalMessageContent: sequentialNodes[0]?.multiModalMessageContent,
            predecessorAgents: sequentialNodes
        }

        return returnOutput
    }
}

const runCondition = async (
    conditionName: string,
    nodeData: INodeData,
    input: string,
    options: ICommonObject,
    state: ISeqAgentsState,
    config: RunnableConfig,
    llm: BaseChatModel,
    agentPrompt: string,
    humanPrompt: string,
    conditionAgentInputVariablesValues: ICommonObject,
    conditionAgentStructuredOutput: string,
    abortControllerSignal: AbortController
) => {
    const appDataSource = options.appDataSource as DataSource
    const databaseEntities = options.databaseEntities as IDatabaseEntity
    const tabIdentifier = nodeData.inputs?.[`${TAB_IDENTIFIER}_${nodeData.id}`] as string
    const conditionUI = nodeData.inputs?.conditionUI as string
    const conditionFunction = nodeData.inputs?.conditionFunction as string
    const selectedTab = tabIdentifier ? tabIdentifier.split(`_${nodeData.id}`)[0] : 'conditionUI'

    const promptArrays = [new MessagesPlaceholder('messages')] as BaseMessagePromptTemplateLike[]
    if (agentPrompt) promptArrays.unshift(['system', agentPrompt])
    if (humanPrompt) promptArrays.push(['human', humanPrompt])
    const prompt = ChatPromptTemplate.fromMessages(promptArrays)

    let model
    if (conditionAgentStructuredOutput && conditionAgentStructuredOutput !== '[]') {
        try {
            const structuredOutput = z.object(convertStructuredSchemaToZod(conditionAgentStructuredOutput))

            if (llm instanceof ChatGoogleGenerativeAI) {
                const tool = new ExtractTool({
                    schema: structuredOutput
                })
                // @ts-ignore
                const modelWithTool = llm.bind({
                    tools: [tool],
                    signal: abortControllerSignal ? abortControllerSignal.signal : undefined
                })
                model = modelWithTool
            } else {
                // @ts-ignore
                model = llm.withStructuredOutput(structuredOutput)
            }
        } catch (exception) {
            console.error('Invalid JSON in Condition Agent Structured Output: ' + exception)
            model = llm
        }
    } else {
        model = llm
    }

    let chain

    if (!conditionAgentInputVariablesValues || !Object.keys(conditionAgentInputVariablesValues).length) {
        chain = RunnableSequence.from([prompt, model]).withConfig({
            metadata: { sequentialNodeName: conditionName }
        })
    } else {
        chain = RunnableSequence.from([
            RunnablePassthrough.assign(transformObjectPropertyToFunction(conditionAgentInputVariablesValues, state)),
            prompt,
            model
        ]).withConfig({
            metadata: { sequentialNodeName: conditionName }
        })
    }

    const historySelection = (nodeData.inputs?.conversationHistorySelection || 'all_messages') as ConversationHistorySelection
    // @ts-ignore
    state.messages = filterConversationHistory(historySelection, input, state)
    // @ts-ignore
    state.messages = restructureMessages(model, state)

    let result = await chain.invoke({ ...state, signal: abortControllerSignal?.signal }, config)
    result.additional_kwargs = { ...result.additional_kwargs, nodeId: nodeData.id }

    if (conditionAgentStructuredOutput && conditionAgentStructuredOutput !== '[]' && result.tool_calls && result.tool_calls.length) {
        let jsonResult = {}
        for (const toolCall of result.tool_calls) {
            jsonResult = { ...jsonResult, ...toolCall.args }
        }
        result = { ...jsonResult, additional_kwargs: { nodeId: nodeData.id } }
    }

    const variables = await getVars(appDataSource, databaseEntities, nodeData)

    const flow = {
        chatflowId: options.chatflowid,
        sessionId: options.sessionId,
        chatId: options.chatId,
        input,
        state,
        output: result,
        vars: prepareSandboxVars(variables)
    }

    if (selectedTab === 'conditionFunction' && conditionFunction) {
        const vm = await getVM(appDataSource, databaseEntities, nodeData, flow)
        try {
            const response = await vm.run(`module.exports = async function() {${conditionFunction}}()`, __dirname)
            if (typeof response !== 'string') throw new Error('Condition function must return a string')
            return response
        } catch (e) {
            throw new Error(e)
        }
    } else if (selectedTab === 'conditionUI' && conditionUI) {
        try {
            const conditionItems: IConditionGridItem[] = typeof conditionUI === 'string' ? JSON.parse(conditionUI) : conditionUI

            for (const item of conditionItems) {
                if (!item.variable) throw new Error('Condition variable is required!')

                if (item.variable.startsWith('$flow')) {
                    const variableValue = customGet(flow, item.variable.replace('$flow.', ''))
                    if (checkCondition(variableValue, item.operation, item.value)) {
                        return item.output
                    }
                } else if (item.variable.startsWith('$vars')) {
                    const variableValue = customGet(flow, item.variable.replace('$', ''))
                    if (checkCondition(variableValue, item.operation, item.value)) {
                        return item.output
                    }
                } else if (item.variable.startsWith('$')) {
                    const nodeId = item.variable.replace('$', '')

                    const messageOutputs = ((state.messages as unknown as BaseMessage[]) ?? []).filter(
                        (message) => message.additional_kwargs && message.additional_kwargs?.nodeId === nodeId
                    )
                    const messageOutput = messageOutputs[messageOutputs.length - 1]

                    if (messageOutput) {
                        if (checkCondition(messageOutput.content as string, item.operation, item.value)) {
                            return item.output
                        }
                    }
                }
            }
            return 'End'
        } catch (exception) {
            throw new Error('Invalid Condition: ' + exception)
        }
    }
}

module.exports = { nodeClass: ConditionAgent_SeqAgents }<|MERGE_RESOLUTION|>--- conflicted
+++ resolved
@@ -151,11 +151,7 @@
     constructor() {
         this.label = 'Condition Agent'
         this.name = 'seqConditionAgent'
-<<<<<<< HEAD
-        this.version = 2.1
-=======
         this.version = 3.0
->>>>>>> 50a73392
         this.type = 'ConditionAgent'
         this.icon = 'condition.svg'
         this.category = 'Sequential Agents'
