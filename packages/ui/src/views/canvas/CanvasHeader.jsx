--- conflicted
+++ resolved
@@ -15,15 +15,8 @@
 import SaveChatflowDialog from '@/ui-component/dialog/SaveChatflowDialog'
 import APICodeDialog from '@/views/chatflows/APICodeDialog'
 import ViewMessagesDialog from '@/ui-component/dialog/ViewMessagesDialog'
-<<<<<<< HEAD
-import StarterPromptsDialog from '@/ui-component/dialog/StarterPromptsDialog'
-import SpeechToTextDialog from '@/ui-component/dialog/SpeechToTextDialog'
-import ChatFeedbackDialog from '@/ui-component/dialog/ChatFeedbackDialog'
-import AllowedDomainsDialog from '@/ui-component/dialog/AllowedDomainsDialog'
+import ChatflowConfigurationDialog from '@/ui-component/dialog/ChatflowConfigurationDialog'
 import UpsertHistoryDialog from '@/views/vectorstore/UpsertHistoryDialog'
-=======
-import ChatflowConfigurationDialog from '@/ui-component/dialog/ChatflowConfigurationDialog'
->>>>>>> 3fbfd3d4
 
 // API
 import chatflowsApi from '@/api/chatflows'
@@ -53,17 +46,10 @@
     const [apiDialogProps, setAPIDialogProps] = useState({})
     const [viewMessagesDialogOpen, setViewMessagesDialogOpen] = useState(false)
     const [viewMessagesDialogProps, setViewMessagesDialogProps] = useState({})
-<<<<<<< HEAD
     const [upsertHistoryDialogOpen, setUpsertHistoryDialogOpen] = useState(false)
     const [upsertHistoryDialogProps, setUpsertHistoryDialogProps] = useState({})
-    const [chatFeedbackDialogOpen, setChatFeedbackDialogOpen] = useState(false)
-    const [chatFeedbackDialogProps, setChatFeedbackDialogProps] = useState({})
-    const [allowedDomainsDialogOpen, setAllowedDomainsDialogOpen] = useState(false)
-    const [allowedDomainsDialogProps, setAllowedDomainsDialogProps] = useState({})
-=======
     const [chatflowConfigurationDialogOpen, setChatflowConfigurationDialogOpen] = useState(false)
     const [chatflowConfigurationDialogProps, setChatflowConfigurationDialogProps] = useState({})
->>>>>>> 3fbfd3d4
 
     const updateChatflowApi = useApi(chatflowsApi.updateChatflow)
     const canvas = useSelector((state) => state.canvas)
@@ -79,21 +65,18 @@
                 chatflow: chatflow
             })
             setViewMessagesDialogOpen(true)
-<<<<<<< HEAD
         } else if (setting === 'viewUpsertHistory') {
             setUpsertHistoryDialogProps({
                 title: 'View Upsert History',
                 chatflow: chatflow
             })
             setUpsertHistoryDialogOpen(true)
-=======
         } else if (setting === 'chatflowConfiguration') {
             setChatflowConfigurationDialogProps({
                 title: 'Chatflow Configuration',
                 chatflow: chatflow
             })
             setChatflowConfigurationDialogOpen(true)
->>>>>>> 3fbfd3d4
         } else if (setting === 'duplicateChatflow') {
             try {
                 localStorage.setItem('duplicatedFlowData', chatflow.flowData)
@@ -413,18 +396,16 @@
                 dialogProps={viewMessagesDialogProps}
                 onCancel={() => setViewMessagesDialogOpen(false)}
             />
-<<<<<<< HEAD
             <UpsertHistoryDialog
                 show={upsertHistoryDialogOpen}
                 dialogProps={upsertHistoryDialogProps}
                 onCancel={() => setUpsertHistoryDialogOpen(false)}
-=======
+            />
             <ChatflowConfigurationDialog
                 key='chatflowConfiguration'
                 show={chatflowConfigurationDialogOpen}
                 dialogProps={chatflowConfigurationDialogProps}
                 onCancel={() => setChatflowConfigurationDialogOpen(false)}
->>>>>>> 3fbfd3d4
             />
         </>
     )
